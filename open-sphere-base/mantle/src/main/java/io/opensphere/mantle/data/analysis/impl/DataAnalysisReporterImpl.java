package io.opensphere.mantle.data.analysis.impl;

import java.awt.Component;
import java.io.ByteArrayOutputStream;
import java.io.IOException;
import java.util.concurrent.Future;
import java.util.concurrent.LinkedBlockingQueue;
import java.util.concurrent.ThreadPoolExecutor;
import java.util.concurrent.TimeUnit;
import java.util.concurrent.locks.ReentrantReadWriteLock;

import javax.xml.bind.JAXBException;

import org.apache.log4j.Logger;

import io.opensphere.core.CipherChangeListener;
import io.opensphere.core.Toolbox;
import io.opensphere.core.event.EventListener;
import io.opensphere.core.util.XMLUtilities;
import io.opensphere.core.util.lang.NamedThreadFactory;
import io.opensphere.mantle.controller.event.impl.DataElementsAddedEvent;
import io.opensphere.mantle.data.analysis.ColumnAnalysis;
import io.opensphere.mantle.data.analysis.DataAnalysisReporter;
import io.opensphere.mantle.util.TextViewDialog;
import io.opensphere.mantle.util.columnanalyzer.ColumnAnalyzerData;
import io.opensphere.mantle.util.columnanalyzer.DataAnalyzerRepository;
import io.opensphere.mantle.util.columnanalyzer.DataTypeColumnAnalyzerDataSet;

/**
 * The Class DataAnalysisReporterImpl.
 */
public class DataAnalysisReporterImpl implements DataAnalysisReporter
{
    /** The Constant DATA_ANALYSIS_REPOSITORY_PREF_KEY. */
    private static final String DATA_ANALYSIS_REPOSITORY_PREF_KEY = "repository";

    /** Logger reference. */
    private static final Logger LOGGER = Logger.getLogger(DataAnalysisReporterImpl.class);

    /** The Advanced options provider. */
    private final AdvancedDataAnalysisReporterOptionsProvider myAdvancedOptionsProvider;

    /**
     * Listener for cipher changes so that the preferences can be re-encrypted.
     */
    private final CipherChangeListener myCipherChangeListener;

    /** The Elements added event listener. */
    private final EventListener<DataElementsAddedEvent> myElementsAddedEventListener;

    /** Executor used to publish events. */
    private final ThreadPoolExecutor myExecutor;

    /** The Options provider. */
    private final DataAnalysisReporterOptionsProvider myOptionsProvider;

    /** The Repo rw lock. */
    private final ReentrantReadWriteLock myRepoRWLock;

    /** The Repository. */
    private DataAnalyzerRepository myRepository;

    /** The Toolbox. */
    private final Toolbox myToolbox;

    /**
     * Instantiates a new data analysis reporter impl.
     *
     * @param tb the {@link Toolbox}
     */
    @SuppressWarnings("PMD.ConstructorCallsOverridableMethod")
    public DataAnalysisReporterImpl(Toolbox tb)
    {
        myToolbox = tb;
        myOptionsProvider = new DataAnalysisReporterOptionsProvider(myToolbox.getPreferencesRegistry());
        myAdvancedOptionsProvider = new AdvancedDataAnalysisReporterOptionsProvider(this);
        myOptionsProvider.addSubTopic(myAdvancedOptionsProvider);
        myToolbox.getUIRegistry().getOptionsRegistry().addOptionsProvider(myOptionsProvider);
        myExecutor = new ThreadPoolExecutor(1, 1, 10, TimeUnit.SECONDS, new LinkedBlockingQueue<Runnable>(),
                new NamedThreadFactory("DataAnalysisReporter:Analysis"));

        myRepoRWLock = new ReentrantReadWriteLock();
        tb.getPreferencesRegistry().setPreferencesCompression(DataAnalysisReporterImpl.class, false);
        tb.getPreferencesRegistry().setPreferencesCipherFactory(DataAnalysisReporterImpl.class,
                tb.getSecurityManager().getCipherFactory());
<<<<<<< HEAD
        myCipherChangeListener = () -> myToolbox.getPreferencesRegistry().getPreferences(DataAnalysisReporterImpl.class).waitForPersist();
=======
        myCipherChangeListener = () -> myToolbox.getPreferencesRegistry().getPreferences(DataAnalysisReporterImpl.class)
                .waitForPersist();
>>>>>>> cb991978
        tb.getSecurityManager().addCipherChangeListener(myCipherChangeListener);
        myRepository = tb.getPreferencesRegistry().getPreferences(DataAnalysisReporterImpl.class)
                .getJAXBObject(DataAnalyzerRepository.class, DATA_ANALYSIS_REPOSITORY_PREF_KEY, new DataAnalyzerRepository());
        myElementsAddedEventListener = createElementsAddedEventListener();
        myToolbox.getEventManager().subscribe(DataElementsAddedEvent.class, myElementsAddedEventListener);
    }

    @Override
    public void clearAllColumnAnalysisData()
    {
        myExecutor.execute(new Runnable()
        {
            @Override
            public void run()
            {
                DataAnalyzerRepository repositoryCopy = new DataAnalyzerRepository();
                myRepoRWLock.writeLock().lock();
                try
                {
                    myRepository = new DataAnalyzerRepository();
                }
                finally
                {
                    myRepoRWLock.writeLock().unlock();
                }
                myToolbox.getPreferencesRegistry().getPreferences(DataAnalysisReporterImpl.class)
                        .putJAXBObject(DATA_ANALYSIS_REPOSITORY_PREF_KEY, repositoryCopy, false, this);
            }
        });
    }

    @Override
    public void clearColumnAnalysis(final String dtiKey)
    {
        myExecutor.execute(new Runnable()
        {
            @Override
            public void run()
            {
                DataAnalyzerRepository repositoryCopy = null;
                myRepoRWLock.writeLock().lock();
                try
                {
                    if (myRepository.removeAnalyzerData(dtiKey) != null)
                    {
                        repositoryCopy = new DataAnalyzerRepository(myRepository);
                    }
                }
                finally
                {
                    myRepoRWLock.writeLock().unlock();
                }

                if (repositoryCopy != null)
                {
                    myToolbox.getPreferencesRegistry().getPreferences(DataAnalysisReporterImpl.class)
                            .putJAXBObject(DATA_ANALYSIS_REPOSITORY_PREF_KEY, repositoryCopy, false, this);
                }
            }
        });
    }

    @Override
    public void clearColumnAnalysis(final String dtiKey, final String columnKey)
    {
        myExecutor.execute(new Runnable()
        {
            @Override
            public void run()
            {
                DataAnalyzerRepository repositoryCopy = null;
                myRepoRWLock.writeLock().lock();
                try
                {
                    DataTypeColumnAnalyzerDataSet set = myRepository.getAnalyzerData(dtiKey);
                    if (set != null && set.removeAnalyzerDataForColumnKey(columnKey) != null)
                    {
                        repositoryCopy = new DataAnalyzerRepository(myRepository);
                    }
                }
                finally
                {
                    myRepoRWLock.writeLock().unlock();
                }

                if (repositoryCopy != null)
                {
                    myToolbox.getPreferencesRegistry().getPreferences(DataAnalysisReporterImpl.class)
                            .putJAXBObject(DATA_ANALYSIS_REPOSITORY_PREF_KEY, repositoryCopy, false, this);
                }
            }
        });
    }

    /**
     * Execute analysis task.
     *
     * @param task the task
     * @return the future
     */
    public Future<?> executeAnalysisTask(AnalysisTask task)
    {
        return myExecutor.submit(task);
    }

    /**
     * Gets the analyzer data set.
     *
     * @param dtiKey the dti key
     * @return the analyzer data set
     */
    public DataTypeColumnAnalyzerDataSet getAnalyzerDataSet(String dtiKey)
    {
        DataTypeColumnAnalyzerDataSet dataSet = null;
        myRepoRWLock.readLock().lock();
        try
        {
            dataSet = myRepository.getColumnAnalyzerDataForType(dtiKey);
        }
        finally
        {
            myRepoRWLock.readLock().unlock();
        }
        return dataSet;
    }

    @Override
    public ColumnAnalysis getColumnAnalysis(String dtiKey, String columnKey)
    {
        ColumnAnalyzerData data = null;
        myRepoRWLock.readLock().lock();
        try
        {
            data = myRepository.getColumnAnalyzerData(dtiKey, columnKey);
        }
        finally
        {
            myRepoRWLock.readLock().unlock();
        }
        return data == null ? null : new ColumnAnalysisImpl(data);
    }

    @Override
    public boolean isColumnDataAnalysisEnabled()
    {
        return myToolbox.getPreferencesRegistry().getPreferences(DataAnalysisReporter.class)
                .getBoolean("DataAnalsysisReporterEnabled", true);
    }

    @Override
    public void setAnalyzeStringsOnly(final String dtiKey, final boolean analyzeStringsOnly)
    {
        myExecutor.execute(new ModifyDataTypeColumnAnalyzerDataSetWorker(dtiKey)
        {
            @Override
            public void modifySet(DataTypeColumnAnalyzerDataSet set)
            {
                if (set != null)
                {
                    set.setAnalyzeStringsOnly(analyzeStringsOnly);
                }
            }
        });
    }

    @Override
    public void setDoNotTrackForType(final String dtiKey, final boolean doNotTrack)
    {
        myExecutor.execute(new ModifyDataTypeColumnAnalyzerDataSetWorker(dtiKey)
        {
            @Override
            public void modifySet(DataTypeColumnAnalyzerDataSet set)
            {
                if (set != null)
                {
                    set.setDoNotTrack(doNotTrack);
                }
            }
        });
    }

    @Override
    public void setFinalizedForType(final String dtiKey, final boolean finalized)
    {
        myExecutor.execute(new ModifyDataTypeColumnAnalyzerDataSetWorker(dtiKey)
        {
            @Override
            public void modifySet(DataTypeColumnAnalyzerDataSet set)
            {
                if (set != null)
                {
                    set.setIsFinalized(finalized);
                }
            }
        });
    }

    /**
     * Show registry report text.
     */
    public void showRegistryReportText()
    {
        String report = "ERROR";
        myRepoRWLock.readLock().lock();
        try
        {
            report = myRepository.toString();
        }
        finally
        {
            myRepoRWLock.readLock().unlock();
        }
        Component parent = myToolbox.getUIRegistry().getMainFrameProvider().get();
        TextViewDialog dvd = new TextViewDialog(parent, "Data Analysis Reporter Registry Summary (TEXT)", report, false,
                myToolbox.getPreferencesRegistry());
        dvd.setLocationRelativeTo(parent);
        dvd.setVisible(true);
    }

    /**
     * Show xml registry report.
     */
    public void showXMLRegistryReport()
    {
        String report = "ERROR";
        myRepoRWLock.readLock().lock();
        try
        {
            ByteArrayOutputStream baos = new ByteArrayOutputStream();
            try
            {
                XMLUtilities.writeXMLObject(myRepository, baos, DataAnalyzerRepository.class);
                report = new String(baos.toByteArray(), "UTF-8");
            }
            catch (JAXBException e1)
            {
                LOGGER.error("Error marshaling data analysis repository to XML");
            }
            catch (IOException e2)
            {
                LOGGER.error("Error reading data analysis repository to XML");
            }
        }
        finally
        {
            myRepoRWLock.readLock().unlock();
        }
        Component parent = myToolbox.getUIRegistry().getMainFrameProvider().get();
        TextViewDialog dvd = new TextViewDialog(parent, "Data Analysis Reporter Registry Summary (XML)", report, false,
                myToolbox.getPreferencesRegistry());
        dvd.setLocationRelativeTo(parent);
        dvd.setVisible(true);
    }

    /**
     * Update analyzer data set.
     *
     * @param dataSet the data set
     */
    public void updateAnalyzerDataSet(DataTypeColumnAnalyzerDataSet dataSet)
    {
        DataAnalyzerRepository repositoryCopy = null;
        myRepoRWLock.writeLock().lock();
        try
        {
            myRepository.setAnalyzerData(dataSet);
            repositoryCopy = new DataAnalyzerRepository(myRepository);
        }
        finally
        {
            myRepoRWLock.writeLock().unlock();
        }
        myToolbox.getPreferencesRegistry().getPreferences(DataAnalysisReporterImpl.class)
                .putJAXBObject(DATA_ANALYSIS_REPOSITORY_PREF_KEY, repositoryCopy, false, this);
    }

    /**
     * Creates the elements added event listener.
     *
     * @return the event listener
     */
    private EventListener<DataElementsAddedEvent> createElementsAddedEventListener()
    {
        EventListener<DataElementsAddedEvent> listener = event -> handleDataElementsAddedEvent(event);
        return listener;
    }

    /**
     * Handle data elements added event.
     *
     * @param event the event
     */
    private void handleDataElementsAddedEvent(DataElementsAddedEvent event)
    {
        if (isColumnDataAnalysisEnabled())
        {
            myExecutor.execute(new AnalysisTask(myToolbox, this, event));
        }
    }

    /**
     * The Class ModifyDataTypeColumnAnalyzerDataSetWorkers.
     */
    public abstract class ModifyDataTypeColumnAnalyzerDataSetWorker implements Runnable
    {
        /** The DTI key. */
        private final String myDTIKey;

        /**
         * Instantiates a new modify data type column analyzer data set.
         *
         * @param dtiKey the dti key
         */
        public ModifyDataTypeColumnAnalyzerDataSetWorker(String dtiKey)
        {
            myDTIKey = dtiKey;
        }

        /**
         * Modify set.
         *
         * @param set the set
         */
        public abstract void modifySet(DataTypeColumnAnalyzerDataSet set);

        @Override
        public void run()
        {
            DataAnalyzerRepository repositoryCopy = null;
            myRepoRWLock.writeLock().lock();
            try
            {
                DataTypeColumnAnalyzerDataSet set = myRepository.getAnalyzerData(myDTIKey);
                if (set == null)
                {
                    set = new DataTypeColumnAnalyzerDataSet(myDTIKey);
                    myRepository.setAnalyzerData(set);
                }
                modifySet(set);
                repositoryCopy = new DataAnalyzerRepository(myRepository);
            }
            finally
            {
                myRepoRWLock.writeLock().unlock();
            }

            myToolbox.getPreferencesRegistry().getPreferences(DataAnalysisReporterImpl.class)
                    .putJAXBObject(DATA_ANALYSIS_REPOSITORY_PREF_KEY, repositoryCopy, false, this);
        }
    }
}
<|MERGE_RESOLUTION|>--- conflicted
+++ resolved
@@ -1,442 +1,438 @@
-package io.opensphere.mantle.data.analysis.impl;
-
-import java.awt.Component;
-import java.io.ByteArrayOutputStream;
-import java.io.IOException;
-import java.util.concurrent.Future;
-import java.util.concurrent.LinkedBlockingQueue;
-import java.util.concurrent.ThreadPoolExecutor;
-import java.util.concurrent.TimeUnit;
-import java.util.concurrent.locks.ReentrantReadWriteLock;
-
-import javax.xml.bind.JAXBException;
-
-import org.apache.log4j.Logger;
-
-import io.opensphere.core.CipherChangeListener;
-import io.opensphere.core.Toolbox;
-import io.opensphere.core.event.EventListener;
-import io.opensphere.core.util.XMLUtilities;
-import io.opensphere.core.util.lang.NamedThreadFactory;
-import io.opensphere.mantle.controller.event.impl.DataElementsAddedEvent;
-import io.opensphere.mantle.data.analysis.ColumnAnalysis;
-import io.opensphere.mantle.data.analysis.DataAnalysisReporter;
-import io.opensphere.mantle.util.TextViewDialog;
-import io.opensphere.mantle.util.columnanalyzer.ColumnAnalyzerData;
-import io.opensphere.mantle.util.columnanalyzer.DataAnalyzerRepository;
-import io.opensphere.mantle.util.columnanalyzer.DataTypeColumnAnalyzerDataSet;
-
-/**
- * The Class DataAnalysisReporterImpl.
- */
-public class DataAnalysisReporterImpl implements DataAnalysisReporter
-{
-    /** The Constant DATA_ANALYSIS_REPOSITORY_PREF_KEY. */
-    private static final String DATA_ANALYSIS_REPOSITORY_PREF_KEY = "repository";
-
-    /** Logger reference. */
-    private static final Logger LOGGER = Logger.getLogger(DataAnalysisReporterImpl.class);
-
-    /** The Advanced options provider. */
-    private final AdvancedDataAnalysisReporterOptionsProvider myAdvancedOptionsProvider;
-
-    /**
-     * Listener for cipher changes so that the preferences can be re-encrypted.
-     */
-    private final CipherChangeListener myCipherChangeListener;
-
-    /** The Elements added event listener. */
-    private final EventListener<DataElementsAddedEvent> myElementsAddedEventListener;
-
-    /** Executor used to publish events. */
-    private final ThreadPoolExecutor myExecutor;
-
-    /** The Options provider. */
-    private final DataAnalysisReporterOptionsProvider myOptionsProvider;
-
-    /** The Repo rw lock. */
-    private final ReentrantReadWriteLock myRepoRWLock;
-
-    /** The Repository. */
-    private DataAnalyzerRepository myRepository;
-
-    /** The Toolbox. */
-    private final Toolbox myToolbox;
-
-    /**
-     * Instantiates a new data analysis reporter impl.
-     *
-     * @param tb the {@link Toolbox}
-     */
-    @SuppressWarnings("PMD.ConstructorCallsOverridableMethod")
-    public DataAnalysisReporterImpl(Toolbox tb)
-    {
-        myToolbox = tb;
-        myOptionsProvider = new DataAnalysisReporterOptionsProvider(myToolbox.getPreferencesRegistry());
-        myAdvancedOptionsProvider = new AdvancedDataAnalysisReporterOptionsProvider(this);
-        myOptionsProvider.addSubTopic(myAdvancedOptionsProvider);
-        myToolbox.getUIRegistry().getOptionsRegistry().addOptionsProvider(myOptionsProvider);
-        myExecutor = new ThreadPoolExecutor(1, 1, 10, TimeUnit.SECONDS, new LinkedBlockingQueue<Runnable>(),
-                new NamedThreadFactory("DataAnalysisReporter:Analysis"));
-
-        myRepoRWLock = new ReentrantReadWriteLock();
-        tb.getPreferencesRegistry().setPreferencesCompression(DataAnalysisReporterImpl.class, false);
-        tb.getPreferencesRegistry().setPreferencesCipherFactory(DataAnalysisReporterImpl.class,
-                tb.getSecurityManager().getCipherFactory());
-<<<<<<< HEAD
-        myCipherChangeListener = () -> myToolbox.getPreferencesRegistry().getPreferences(DataAnalysisReporterImpl.class).waitForPersist();
-=======
-        myCipherChangeListener = () -> myToolbox.getPreferencesRegistry().getPreferences(DataAnalysisReporterImpl.class)
-                .waitForPersist();
->>>>>>> cb991978
-        tb.getSecurityManager().addCipherChangeListener(myCipherChangeListener);
-        myRepository = tb.getPreferencesRegistry().getPreferences(DataAnalysisReporterImpl.class)
-                .getJAXBObject(DataAnalyzerRepository.class, DATA_ANALYSIS_REPOSITORY_PREF_KEY, new DataAnalyzerRepository());
-        myElementsAddedEventListener = createElementsAddedEventListener();
-        myToolbox.getEventManager().subscribe(DataElementsAddedEvent.class, myElementsAddedEventListener);
-    }
-
-    @Override
-    public void clearAllColumnAnalysisData()
-    {
-        myExecutor.execute(new Runnable()
-        {
-            @Override
-            public void run()
-            {
-                DataAnalyzerRepository repositoryCopy = new DataAnalyzerRepository();
-                myRepoRWLock.writeLock().lock();
-                try
-                {
-                    myRepository = new DataAnalyzerRepository();
-                }
-                finally
-                {
-                    myRepoRWLock.writeLock().unlock();
-                }
-                myToolbox.getPreferencesRegistry().getPreferences(DataAnalysisReporterImpl.class)
-                        .putJAXBObject(DATA_ANALYSIS_REPOSITORY_PREF_KEY, repositoryCopy, false, this);
-            }
-        });
-    }
-
-    @Override
-    public void clearColumnAnalysis(final String dtiKey)
-    {
-        myExecutor.execute(new Runnable()
-        {
-            @Override
-            public void run()
-            {
-                DataAnalyzerRepository repositoryCopy = null;
-                myRepoRWLock.writeLock().lock();
-                try
-                {
-                    if (myRepository.removeAnalyzerData(dtiKey) != null)
-                    {
-                        repositoryCopy = new DataAnalyzerRepository(myRepository);
-                    }
-                }
-                finally
-                {
-                    myRepoRWLock.writeLock().unlock();
-                }
-
-                if (repositoryCopy != null)
-                {
-                    myToolbox.getPreferencesRegistry().getPreferences(DataAnalysisReporterImpl.class)
-                            .putJAXBObject(DATA_ANALYSIS_REPOSITORY_PREF_KEY, repositoryCopy, false, this);
-                }
-            }
-        });
-    }
-
-    @Override
-    public void clearColumnAnalysis(final String dtiKey, final String columnKey)
-    {
-        myExecutor.execute(new Runnable()
-        {
-            @Override
-            public void run()
-            {
-                DataAnalyzerRepository repositoryCopy = null;
-                myRepoRWLock.writeLock().lock();
-                try
-                {
-                    DataTypeColumnAnalyzerDataSet set = myRepository.getAnalyzerData(dtiKey);
-                    if (set != null && set.removeAnalyzerDataForColumnKey(columnKey) != null)
-                    {
-                        repositoryCopy = new DataAnalyzerRepository(myRepository);
-                    }
-                }
-                finally
-                {
-                    myRepoRWLock.writeLock().unlock();
-                }
-
-                if (repositoryCopy != null)
-                {
-                    myToolbox.getPreferencesRegistry().getPreferences(DataAnalysisReporterImpl.class)
-                            .putJAXBObject(DATA_ANALYSIS_REPOSITORY_PREF_KEY, repositoryCopy, false, this);
-                }
-            }
-        });
-    }
-
-    /**
-     * Execute analysis task.
-     *
-     * @param task the task
-     * @return the future
-     */
-    public Future<?> executeAnalysisTask(AnalysisTask task)
-    {
-        return myExecutor.submit(task);
-    }
-
-    /**
-     * Gets the analyzer data set.
-     *
-     * @param dtiKey the dti key
-     * @return the analyzer data set
-     */
-    public DataTypeColumnAnalyzerDataSet getAnalyzerDataSet(String dtiKey)
-    {
-        DataTypeColumnAnalyzerDataSet dataSet = null;
-        myRepoRWLock.readLock().lock();
-        try
-        {
-            dataSet = myRepository.getColumnAnalyzerDataForType(dtiKey);
-        }
-        finally
-        {
-            myRepoRWLock.readLock().unlock();
-        }
-        return dataSet;
-    }
-
-    @Override
-    public ColumnAnalysis getColumnAnalysis(String dtiKey, String columnKey)
-    {
-        ColumnAnalyzerData data = null;
-        myRepoRWLock.readLock().lock();
-        try
-        {
-            data = myRepository.getColumnAnalyzerData(dtiKey, columnKey);
-        }
-        finally
-        {
-            myRepoRWLock.readLock().unlock();
-        }
-        return data == null ? null : new ColumnAnalysisImpl(data);
-    }
-
-    @Override
-    public boolean isColumnDataAnalysisEnabled()
-    {
-        return myToolbox.getPreferencesRegistry().getPreferences(DataAnalysisReporter.class)
-                .getBoolean("DataAnalsysisReporterEnabled", true);
-    }
-
-    @Override
-    public void setAnalyzeStringsOnly(final String dtiKey, final boolean analyzeStringsOnly)
-    {
-        myExecutor.execute(new ModifyDataTypeColumnAnalyzerDataSetWorker(dtiKey)
-        {
-            @Override
-            public void modifySet(DataTypeColumnAnalyzerDataSet set)
-            {
-                if (set != null)
-                {
-                    set.setAnalyzeStringsOnly(analyzeStringsOnly);
-                }
-            }
-        });
-    }
-
-    @Override
-    public void setDoNotTrackForType(final String dtiKey, final boolean doNotTrack)
-    {
-        myExecutor.execute(new ModifyDataTypeColumnAnalyzerDataSetWorker(dtiKey)
-        {
-            @Override
-            public void modifySet(DataTypeColumnAnalyzerDataSet set)
-            {
-                if (set != null)
-                {
-                    set.setDoNotTrack(doNotTrack);
-                }
-            }
-        });
-    }
-
-    @Override
-    public void setFinalizedForType(final String dtiKey, final boolean finalized)
-    {
-        myExecutor.execute(new ModifyDataTypeColumnAnalyzerDataSetWorker(dtiKey)
-        {
-            @Override
-            public void modifySet(DataTypeColumnAnalyzerDataSet set)
-            {
-                if (set != null)
-                {
-                    set.setIsFinalized(finalized);
-                }
-            }
-        });
-    }
-
-    /**
-     * Show registry report text.
-     */
-    public void showRegistryReportText()
-    {
-        String report = "ERROR";
-        myRepoRWLock.readLock().lock();
-        try
-        {
-            report = myRepository.toString();
-        }
-        finally
-        {
-            myRepoRWLock.readLock().unlock();
-        }
-        Component parent = myToolbox.getUIRegistry().getMainFrameProvider().get();
-        TextViewDialog dvd = new TextViewDialog(parent, "Data Analysis Reporter Registry Summary (TEXT)", report, false,
-                myToolbox.getPreferencesRegistry());
-        dvd.setLocationRelativeTo(parent);
-        dvd.setVisible(true);
-    }
-
-    /**
-     * Show xml registry report.
-     */
-    public void showXMLRegistryReport()
-    {
-        String report = "ERROR";
-        myRepoRWLock.readLock().lock();
-        try
-        {
-            ByteArrayOutputStream baos = new ByteArrayOutputStream();
-            try
-            {
-                XMLUtilities.writeXMLObject(myRepository, baos, DataAnalyzerRepository.class);
-                report = new String(baos.toByteArray(), "UTF-8");
-            }
-            catch (JAXBException e1)
-            {
-                LOGGER.error("Error marshaling data analysis repository to XML");
-            }
-            catch (IOException e2)
-            {
-                LOGGER.error("Error reading data analysis repository to XML");
-            }
-        }
-        finally
-        {
-            myRepoRWLock.readLock().unlock();
-        }
-        Component parent = myToolbox.getUIRegistry().getMainFrameProvider().get();
-        TextViewDialog dvd = new TextViewDialog(parent, "Data Analysis Reporter Registry Summary (XML)", report, false,
-                myToolbox.getPreferencesRegistry());
-        dvd.setLocationRelativeTo(parent);
-        dvd.setVisible(true);
-    }
-
-    /**
-     * Update analyzer data set.
-     *
-     * @param dataSet the data set
-     */
-    public void updateAnalyzerDataSet(DataTypeColumnAnalyzerDataSet dataSet)
-    {
-        DataAnalyzerRepository repositoryCopy = null;
-        myRepoRWLock.writeLock().lock();
-        try
-        {
-            myRepository.setAnalyzerData(dataSet);
-            repositoryCopy = new DataAnalyzerRepository(myRepository);
-        }
-        finally
-        {
-            myRepoRWLock.writeLock().unlock();
-        }
-        myToolbox.getPreferencesRegistry().getPreferences(DataAnalysisReporterImpl.class)
-                .putJAXBObject(DATA_ANALYSIS_REPOSITORY_PREF_KEY, repositoryCopy, false, this);
-    }
-
-    /**
-     * Creates the elements added event listener.
-     *
-     * @return the event listener
-     */
-    private EventListener<DataElementsAddedEvent> createElementsAddedEventListener()
-    {
-        EventListener<DataElementsAddedEvent> listener = event -> handleDataElementsAddedEvent(event);
-        return listener;
-    }
-
-    /**
-     * Handle data elements added event.
-     *
-     * @param event the event
-     */
-    private void handleDataElementsAddedEvent(DataElementsAddedEvent event)
-    {
-        if (isColumnDataAnalysisEnabled())
-        {
-            myExecutor.execute(new AnalysisTask(myToolbox, this, event));
-        }
-    }
-
-    /**
-     * The Class ModifyDataTypeColumnAnalyzerDataSetWorkers.
-     */
-    public abstract class ModifyDataTypeColumnAnalyzerDataSetWorker implements Runnable
-    {
-        /** The DTI key. */
-        private final String myDTIKey;
-
-        /**
-         * Instantiates a new modify data type column analyzer data set.
-         *
-         * @param dtiKey the dti key
-         */
-        public ModifyDataTypeColumnAnalyzerDataSetWorker(String dtiKey)
-        {
-            myDTIKey = dtiKey;
-        }
-
-        /**
-         * Modify set.
-         *
-         * @param set the set
-         */
-        public abstract void modifySet(DataTypeColumnAnalyzerDataSet set);
-
-        @Override
-        public void run()
-        {
-            DataAnalyzerRepository repositoryCopy = null;
-            myRepoRWLock.writeLock().lock();
-            try
-            {
-                DataTypeColumnAnalyzerDataSet set = myRepository.getAnalyzerData(myDTIKey);
-                if (set == null)
-                {
-                    set = new DataTypeColumnAnalyzerDataSet(myDTIKey);
-                    myRepository.setAnalyzerData(set);
-                }
-                modifySet(set);
-                repositoryCopy = new DataAnalyzerRepository(myRepository);
-            }
-            finally
-            {
-                myRepoRWLock.writeLock().unlock();
-            }
-
-            myToolbox.getPreferencesRegistry().getPreferences(DataAnalysisReporterImpl.class)
-                    .putJAXBObject(DATA_ANALYSIS_REPOSITORY_PREF_KEY, repositoryCopy, false, this);
-        }
-    }
-}
+package io.opensphere.mantle.data.analysis.impl;
+
+import java.awt.Component;
+import java.io.ByteArrayOutputStream;
+import java.io.IOException;
+import java.util.concurrent.Future;
+import java.util.concurrent.LinkedBlockingQueue;
+import java.util.concurrent.ThreadPoolExecutor;
+import java.util.concurrent.TimeUnit;
+import java.util.concurrent.locks.ReentrantReadWriteLock;
+
+import javax.xml.bind.JAXBException;
+
+import org.apache.log4j.Logger;
+
+import io.opensphere.core.CipherChangeListener;
+import io.opensphere.core.Toolbox;
+import io.opensphere.core.event.EventListener;
+import io.opensphere.core.util.XMLUtilities;
+import io.opensphere.core.util.lang.NamedThreadFactory;
+import io.opensphere.mantle.controller.event.impl.DataElementsAddedEvent;
+import io.opensphere.mantle.data.analysis.ColumnAnalysis;
+import io.opensphere.mantle.data.analysis.DataAnalysisReporter;
+import io.opensphere.mantle.util.TextViewDialog;
+import io.opensphere.mantle.util.columnanalyzer.ColumnAnalyzerData;
+import io.opensphere.mantle.util.columnanalyzer.DataAnalyzerRepository;
+import io.opensphere.mantle.util.columnanalyzer.DataTypeColumnAnalyzerDataSet;
+
+/**
+ * The Class DataAnalysisReporterImpl.
+ */
+public class DataAnalysisReporterImpl implements DataAnalysisReporter
+{
+    /** The Constant DATA_ANALYSIS_REPOSITORY_PREF_KEY. */
+    private static final String DATA_ANALYSIS_REPOSITORY_PREF_KEY = "repository";
+
+    /** Logger reference. */
+    private static final Logger LOGGER = Logger.getLogger(DataAnalysisReporterImpl.class);
+
+    /** The Advanced options provider. */
+    private final AdvancedDataAnalysisReporterOptionsProvider myAdvancedOptionsProvider;
+
+    /**
+     * Listener for cipher changes so that the preferences can be re-encrypted.
+     */
+    private final CipherChangeListener myCipherChangeListener;
+
+    /** The Elements added event listener. */
+    private final EventListener<DataElementsAddedEvent> myElementsAddedEventListener;
+
+    /** Executor used to publish events. */
+    private final ThreadPoolExecutor myExecutor;
+
+    /** The Options provider. */
+    private final DataAnalysisReporterOptionsProvider myOptionsProvider;
+
+    /** The Repo rw lock. */
+    private final ReentrantReadWriteLock myRepoRWLock;
+
+    /** The Repository. */
+    private DataAnalyzerRepository myRepository;
+
+    /** The Toolbox. */
+    private final Toolbox myToolbox;
+
+    /**
+     * Instantiates a new data analysis reporter impl.
+     *
+     * @param tb the {@link Toolbox}
+     */
+    @SuppressWarnings("PMD.ConstructorCallsOverridableMethod")
+    public DataAnalysisReporterImpl(Toolbox tb)
+    {
+        myToolbox = tb;
+        myOptionsProvider = new DataAnalysisReporterOptionsProvider(myToolbox.getPreferencesRegistry());
+        myAdvancedOptionsProvider = new AdvancedDataAnalysisReporterOptionsProvider(this);
+        myOptionsProvider.addSubTopic(myAdvancedOptionsProvider);
+        myToolbox.getUIRegistry().getOptionsRegistry().addOptionsProvider(myOptionsProvider);
+        myExecutor = new ThreadPoolExecutor(1, 1, 10, TimeUnit.SECONDS, new LinkedBlockingQueue<Runnable>(),
+                new NamedThreadFactory("DataAnalysisReporter:Analysis"));
+
+        myRepoRWLock = new ReentrantReadWriteLock();
+        tb.getPreferencesRegistry().setPreferencesCompression(DataAnalysisReporterImpl.class, false);
+        tb.getPreferencesRegistry().setPreferencesCipherFactory(DataAnalysisReporterImpl.class,
+                tb.getSecurityManager().getCipherFactory());
+        myCipherChangeListener = () -> myToolbox.getPreferencesRegistry().getPreferences(DataAnalysisReporterImpl.class)
+                .waitForPersist();
+        tb.getSecurityManager().addCipherChangeListener(myCipherChangeListener);
+        myRepository = tb.getPreferencesRegistry().getPreferences(DataAnalysisReporterImpl.class)
+                .getJAXBObject(DataAnalyzerRepository.class, DATA_ANALYSIS_REPOSITORY_PREF_KEY, new DataAnalyzerRepository());
+        myElementsAddedEventListener = createElementsAddedEventListener();
+        myToolbox.getEventManager().subscribe(DataElementsAddedEvent.class, myElementsAddedEventListener);
+    }
+
+    @Override
+    public void clearAllColumnAnalysisData()
+    {
+        myExecutor.execute(new Runnable()
+        {
+            @Override
+            public void run()
+            {
+                DataAnalyzerRepository repositoryCopy = new DataAnalyzerRepository();
+                myRepoRWLock.writeLock().lock();
+                try
+                {
+                    myRepository = new DataAnalyzerRepository();
+                }
+                finally
+                {
+                    myRepoRWLock.writeLock().unlock();
+                }
+                myToolbox.getPreferencesRegistry().getPreferences(DataAnalysisReporterImpl.class)
+                        .putJAXBObject(DATA_ANALYSIS_REPOSITORY_PREF_KEY, repositoryCopy, false, this);
+            }
+        });
+    }
+
+    @Override
+    public void clearColumnAnalysis(final String dtiKey)
+    {
+        myExecutor.execute(new Runnable()
+        {
+            @Override
+            public void run()
+            {
+                DataAnalyzerRepository repositoryCopy = null;
+                myRepoRWLock.writeLock().lock();
+                try
+                {
+                    if (myRepository.removeAnalyzerData(dtiKey) != null)
+                    {
+                        repositoryCopy = new DataAnalyzerRepository(myRepository);
+                    }
+                }
+                finally
+                {
+                    myRepoRWLock.writeLock().unlock();
+                }
+
+                if (repositoryCopy != null)
+                {
+                    myToolbox.getPreferencesRegistry().getPreferences(DataAnalysisReporterImpl.class)
+                            .putJAXBObject(DATA_ANALYSIS_REPOSITORY_PREF_KEY, repositoryCopy, false, this);
+                }
+            }
+        });
+    }
+
+    @Override
+    public void clearColumnAnalysis(final String dtiKey, final String columnKey)
+    {
+        myExecutor.execute(new Runnable()
+        {
+            @Override
+            public void run()
+            {
+                DataAnalyzerRepository repositoryCopy = null;
+                myRepoRWLock.writeLock().lock();
+                try
+                {
+                    DataTypeColumnAnalyzerDataSet set = myRepository.getAnalyzerData(dtiKey);
+                    if (set != null && set.removeAnalyzerDataForColumnKey(columnKey) != null)
+                    {
+                        repositoryCopy = new DataAnalyzerRepository(myRepository);
+                    }
+                }
+                finally
+                {
+                    myRepoRWLock.writeLock().unlock();
+                }
+
+                if (repositoryCopy != null)
+                {
+                    myToolbox.getPreferencesRegistry().getPreferences(DataAnalysisReporterImpl.class)
+                            .putJAXBObject(DATA_ANALYSIS_REPOSITORY_PREF_KEY, repositoryCopy, false, this);
+                }
+            }
+        });
+    }
+
+    /**
+     * Execute analysis task.
+     *
+     * @param task the task
+     * @return the future
+     */
+    public Future<?> executeAnalysisTask(AnalysisTask task)
+    {
+        return myExecutor.submit(task);
+    }
+
+    /**
+     * Gets the analyzer data set.
+     *
+     * @param dtiKey the dti key
+     * @return the analyzer data set
+     */
+    public DataTypeColumnAnalyzerDataSet getAnalyzerDataSet(String dtiKey)
+    {
+        DataTypeColumnAnalyzerDataSet dataSet = null;
+        myRepoRWLock.readLock().lock();
+        try
+        {
+            dataSet = myRepository.getColumnAnalyzerDataForType(dtiKey);
+        }
+        finally
+        {
+            myRepoRWLock.readLock().unlock();
+        }
+        return dataSet;
+    }
+
+    @Override
+    public ColumnAnalysis getColumnAnalysis(String dtiKey, String columnKey)
+    {
+        ColumnAnalyzerData data = null;
+        myRepoRWLock.readLock().lock();
+        try
+        {
+            data = myRepository.getColumnAnalyzerData(dtiKey, columnKey);
+        }
+        finally
+        {
+            myRepoRWLock.readLock().unlock();
+        }
+        return data == null ? null : new ColumnAnalysisImpl(data);
+    }
+
+    @Override
+    public boolean isColumnDataAnalysisEnabled()
+    {
+        return myToolbox.getPreferencesRegistry().getPreferences(DataAnalysisReporter.class)
+                .getBoolean("DataAnalsysisReporterEnabled", true);
+    }
+
+    @Override
+    public void setAnalyzeStringsOnly(final String dtiKey, final boolean analyzeStringsOnly)
+    {
+        myExecutor.execute(new ModifyDataTypeColumnAnalyzerDataSetWorker(dtiKey)
+        {
+            @Override
+            public void modifySet(DataTypeColumnAnalyzerDataSet set)
+            {
+                if (set != null)
+                {
+                    set.setAnalyzeStringsOnly(analyzeStringsOnly);
+                }
+            }
+        });
+    }
+
+    @Override
+    public void setDoNotTrackForType(final String dtiKey, final boolean doNotTrack)
+    {
+        myExecutor.execute(new ModifyDataTypeColumnAnalyzerDataSetWorker(dtiKey)
+        {
+            @Override
+            public void modifySet(DataTypeColumnAnalyzerDataSet set)
+            {
+                if (set != null)
+                {
+                    set.setDoNotTrack(doNotTrack);
+                }
+            }
+        });
+    }
+
+    @Override
+    public void setFinalizedForType(final String dtiKey, final boolean finalized)
+    {
+        myExecutor.execute(new ModifyDataTypeColumnAnalyzerDataSetWorker(dtiKey)
+        {
+            @Override
+            public void modifySet(DataTypeColumnAnalyzerDataSet set)
+            {
+                if (set != null)
+                {
+                    set.setIsFinalized(finalized);
+                }
+            }
+        });
+    }
+
+    /**
+     * Show registry report text.
+     */
+    public void showRegistryReportText()
+    {
+        String report = "ERROR";
+        myRepoRWLock.readLock().lock();
+        try
+        {
+            report = myRepository.toString();
+        }
+        finally
+        {
+            myRepoRWLock.readLock().unlock();
+        }
+        Component parent = myToolbox.getUIRegistry().getMainFrameProvider().get();
+        TextViewDialog dvd = new TextViewDialog(parent, "Data Analysis Reporter Registry Summary (TEXT)", report, false,
+                myToolbox.getPreferencesRegistry());
+        dvd.setLocationRelativeTo(parent);
+        dvd.setVisible(true);
+    }
+
+    /**
+     * Show xml registry report.
+     */
+    public void showXMLRegistryReport()
+    {
+        String report = "ERROR";
+        myRepoRWLock.readLock().lock();
+        try
+        {
+            ByteArrayOutputStream baos = new ByteArrayOutputStream();
+            try
+            {
+                XMLUtilities.writeXMLObject(myRepository, baos, DataAnalyzerRepository.class);
+                report = new String(baos.toByteArray(), "UTF-8");
+            }
+            catch (JAXBException e1)
+            {
+                LOGGER.error("Error marshaling data analysis repository to XML");
+            }
+            catch (IOException e2)
+            {
+                LOGGER.error("Error reading data analysis repository to XML");
+            }
+        }
+        finally
+        {
+            myRepoRWLock.readLock().unlock();
+        }
+        Component parent = myToolbox.getUIRegistry().getMainFrameProvider().get();
+        TextViewDialog dvd = new TextViewDialog(parent, "Data Analysis Reporter Registry Summary (XML)", report, false,
+                myToolbox.getPreferencesRegistry());
+        dvd.setLocationRelativeTo(parent);
+        dvd.setVisible(true);
+    }
+
+    /**
+     * Update analyzer data set.
+     *
+     * @param dataSet the data set
+     */
+    public void updateAnalyzerDataSet(DataTypeColumnAnalyzerDataSet dataSet)
+    {
+        DataAnalyzerRepository repositoryCopy = null;
+        myRepoRWLock.writeLock().lock();
+        try
+        {
+            myRepository.setAnalyzerData(dataSet);
+            repositoryCopy = new DataAnalyzerRepository(myRepository);
+        }
+        finally
+        {
+            myRepoRWLock.writeLock().unlock();
+        }
+        myToolbox.getPreferencesRegistry().getPreferences(DataAnalysisReporterImpl.class)
+                .putJAXBObject(DATA_ANALYSIS_REPOSITORY_PREF_KEY, repositoryCopy, false, this);
+    }
+
+    /**
+     * Creates the elements added event listener.
+     *
+     * @return the event listener
+     */
+    private EventListener<DataElementsAddedEvent> createElementsAddedEventListener()
+    {
+        EventListener<DataElementsAddedEvent> listener = event -> handleDataElementsAddedEvent(event);
+        return listener;
+    }
+
+    /**
+     * Handle data elements added event.
+     *
+     * @param event the event
+     */
+    private void handleDataElementsAddedEvent(DataElementsAddedEvent event)
+    {
+        if (isColumnDataAnalysisEnabled())
+        {
+            myExecutor.execute(new AnalysisTask(myToolbox, this, event));
+        }
+    }
+
+    /**
+     * The Class ModifyDataTypeColumnAnalyzerDataSetWorkers.
+     */
+    public abstract class ModifyDataTypeColumnAnalyzerDataSetWorker implements Runnable
+    {
+        /** The DTI key. */
+        private final String myDTIKey;
+
+        /**
+         * Instantiates a new modify data type column analyzer data set.
+         *
+         * @param dtiKey the dti key
+         */
+        public ModifyDataTypeColumnAnalyzerDataSetWorker(String dtiKey)
+        {
+            myDTIKey = dtiKey;
+        }
+
+        /**
+         * Modify set.
+         *
+         * @param set the set
+         */
+        public abstract void modifySet(DataTypeColumnAnalyzerDataSet set);
+
+        @Override
+        public void run()
+        {
+            DataAnalyzerRepository repositoryCopy = null;
+            myRepoRWLock.writeLock().lock();
+            try
+            {
+                DataTypeColumnAnalyzerDataSet set = myRepository.getAnalyzerData(myDTIKey);
+                if (set == null)
+                {
+                    set = new DataTypeColumnAnalyzerDataSet(myDTIKey);
+                    myRepository.setAnalyzerData(set);
+                }
+                modifySet(set);
+                repositoryCopy = new DataAnalyzerRepository(myRepository);
+            }
+            finally
+            {
+                myRepoRWLock.writeLock().unlock();
+            }
+
+            myToolbox.getPreferencesRegistry().getPreferences(DataAnalysisReporterImpl.class)
+                    .putJAXBObject(DATA_ANALYSIS_REPOSITORY_PREF_KEY, repositoryCopy, false, this);
+        }
+    }
+}